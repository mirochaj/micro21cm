"""

models.py

Authors: Jordan Mirocha and Julian B. Munoz
Affiliation: McGill University and Harvard-Smithsonian Center for Astrophysics
Created on: Wed 16 Dec 2020 16:16:41 EST

Description:

"""

import os
import numpy as np
from scipy.optimize import fmin, fsolve
from scipy.interpolate import interp1d
from scipy.integrate import cumtrapz, quad
from scipy.special import erfcinv, erf, erfc
from .util import get_cf_from_ps_func, get_ps_from_cf_func, \
    get_cf_from_ps_tab, get_ps_from_cf_tab, ProgressBar, \
    CTfit, Tgadiabaticfit

tiny_Q = 1e-3
tiny_cf = 1e-16

try:
    import camb
except ImportError:
    pass

try:
    import h5py
except ImportError:
    pass

try:
    from mcfit import TophatVar

    import warnings
    warnings.filterwarnings("ignore",
        message="The default value of lowring has been changed to False, ")
except ImportError:
    pass

PATH = os.environ.get("MICRO21CM")

class BubbleModel(object):
    def __init__(self, bubbles=True, bubbles_ion=True, bubbles_pdf='lognormal',
        bubbles_via_Rpeak=True, bubbles_model='fzh04',
        include_adiabatic_fluctuations=True,
        include_P1=True, include_P2=True,
        include_P1_corr=False, include_P2_corr=False, include_overlap_corr=0,
        include_cross_terms=1, include_rsd=2, include_mu_gt=-1.,
        use_volume_match=1, density_pdf='lognormal',
        Rmin=1e-2, Rmax=1e4, NR=1000, zrange=None,
        effective_grid=None,
        omega_b=0.0486, little_h=0.67, omega_m=0.3089, ns=0.96,
        transfer_kmax=500., transfer_k_per_logint=11, zmin=0, zmax=20.,
        use_pbar=False, use_mcfit=True, mcfit_kwargs={}, approx_linear=True,
        kmin=1e-5, kmax=None, dlogk=0.05, **_kw_):
        """
        Make a simple bubble model of the IGM.

        Main Parameters
        ---------------
        bubbles : int, bool
            If False, just include density fluctuations and allow mean
            IGM spin temperature to vary as free parameter. If True,
            include bubbles (ionized or heated; see `bubbles_ion` below),
            that fill some fraction of the volume Q and follow some
            size distribution `bubbles_pdf`.
        bubbles_ion : int, bool
            If True, assumes b=1 refers to ionization, if False, assumes b=1
            corresponds to full heating.
        bubbles_pdf : str
            Bubble size distribution. Will get normalized to volume-filling
            fraction Q automatically. Current options: 'lognormal',
            'plexp', or a user-defined option, which requires that the user supply
            an array of radii and an unnormalized BSD as a tuple. The two parameters
            R and sigma characterize the PDF, and are the avg and rms of radii for
            'lognormal'. For 'plexp' R is the typical size, and gamma is a power-
            law index for bubbles with radii < R.
        bubbles_via_Rpeak : bool
            By default, the parameter 'R' throughput refers to where the BSD
            peaks, where BSD is dn/dR. To work in terms of the peak in the
            volume-weighted BSD, R**3 * dn/dlnR, set bubbles_via_Rpeak=True.
            Then, all R values supplied to class methods will be converted to
            the scale where dn/dR peaks internally before calling get_bsd.
        include_adiabatic_fluctuations : bool
            If True, inclue a correction factor that accounts for the fact
            that density and kinetic temperature are correlated. Uses
            fitting formulae from Muñoz et al. (2015). See Secton 2.2 in
            Mirocha, Munoz et al. (2021) for details.
        include_rsd : int, bool
            Include simple treatment of redshift space distortions?
        include_mu_gt : float
            If include_rsd > 0, this sets the lower-bound of the integral
            that averages the 3-D power spectrum over \mu.
        include_P1_corr : bool
            If True, apply "kludge" to one bubble terms in order to guarantee
            that fluctuations vanish as Q -> 1.
        include_cross_terms : bool, int
            If > 0, will allow terms involving both ionization and density to
            be non-zero. See Section 2.4 in Mirocha, Munoz et al. (2021) for
            details.
        effective_grid : bool
            When determining the mean bubble density, we smooth the density
            field on a scale R, determined by the value of use_volume_match.
            Basically, we're smoothing on some indicator of the typical bubble
            size, e.g., where Vdn/dR peaks, vdn/dlogR, etc. This parameter
            sets a minimum smoothing scale since we could end up with a
            smoothing scale smaller than the grid resolution of a semi-numeric
            model we're comparing to.
        density_pdf : str
            Sets functional form of 1-D PDF of density field. Only options
            are normal and lognormal. Affects computation of cross-terms
            (see previous parameter).
        use_volume_match : bool, int
            Determines method used to find characteristic density of ionized
            bubbles, if include_cross_terms > 0. Should probably just use
            a value of 1, in which case we can deprecate this parameter.
            Currently it just determines what scale is used to smooth the
            density field.
        Rmin, Rmax: float
            Bounds of configuration space distance array, self.tab_R. This
            is used for the computation of all correlation functions and
            real-space ensemble averages. Units: cMpc / h.
        NR : int
            Number of grid points to use between Rmin and Rmax.
        zrange: list, tuple, np.ndarray
            List of redshifts used to pre-compute matter PS. Will interpolate
            between redshifts after. Note that this doesn't matter a ton as
            long as the redshifts of interest are contained the provided range,
            as the only cost is overhead. By default, will span 0 <= z <= 15.
        kmin, kmax, dlogk: float
            If ever in need of an array of k modes, will construct one
            (logarithmically-spaced) using these constraints.

        Cosmology
        ---------


        Transfer Functions
        ------------------

        """

        # Check for user-defined BSD.
        if type(bubbles_pdf) == str:
            self.bubbles_pdf = bubbles_pdf
            self.Rmin = Rmin
            self.Rmax = Rmax
            self.NR = int(NR)
        else:
            self._tab_user_R, self._tab_user_bsd = bubbles_pdf
            assert self._tab_user_bsd.shape == self._tab_user_R.shape
            self.bubbles_pdf = 'user'
            self.Rmin = self._tab_user_R.min()
            self.Rmax = self._tab_user_R.max()
            self.NR = self._tab_user_R.size

        self.bubbles = bubbles
        self.bubbles_ion = bubbles_ion
        self.bubbles_via_Rpeak = bubbles_via_Rpeak
        self.use_pbar = use_pbar
        self.use_mcfit = use_mcfit
        self.effective_grid = effective_grid

        self.mcfit_kwargs = mcfit_kwargs
        self._kmin = kmin
        self._kmax = kmax
        self._dlogk = dlogk

        self.bubbles_model = bubbles_model
        self.include_P1_corr = include_P1_corr
        self.include_P2_corr = include_P2_corr
        self.include_overlap_corr = include_overlap_corr
        self.include_P1 = include_P1
        self.include_P2 = include_P2
        self.include_adiabatic_fluctuations = \
            include_adiabatic_fluctuations
        self.include_cross_terms = include_cross_terms
        self.include_rsd = include_rsd
        self.include_mu_gt = include_mu_gt
        self.use_volume_match = use_volume_match
        self.approx_linear = approx_linear
        self.density_pdf = density_pdf
        self.zrange = zrange

        self.params = ['Q', 'Ts']
        if self.bubbles:
            self.params.append('R')

            if self.bubbles_pdf == 'lognormal':
                self.params.append('sigma')
            elif self.bubbles_pdf == 'normal':
                self.params.extend(['sigma'])
            elif self.bubbles_pdf == 'plexp':
                self.params.append('gamma')
            elif self.bubbles_pdf == 'user':
                pass
            else:
                raise NotImplemented('Dunno BSD {}'.format(self.bubbles_pdf))

        self.params.append('Asys')
        assert self.params[0] == 'Q', "Don't change this!"

        self.transfer_params = \
            {
             'k_per_logint': transfer_k_per_logint,
             'kmax': transfer_kmax,
             'extrap_kmax': True,
             'zmin': zmin,
             'zmax': zmax,
            }

        omega_cdm = omega_m - omega_b

        self.cosmo_params = \
            {
             'H0': little_h * 100.,
             'ombh2': omega_b * little_h**2,
             'omch2': omega_cdm * little_h**2,
            }

        self._ns = ns

    def _init_cosmology(self):
        kmax = self.transfer_params['kmax']
        k_per_logint = self.transfer_params['k_per_logint']
        zs = self.zrange if self.zrange is not None else [0,5,8,10,12,15]
        pars = camb.CAMBparams()
        pars.set_cosmology(**self.cosmo_params)
        pars.InitPower.set_params(ns=self._ns)
        pars.WantTransfer = True
        pars.set_matter_power(redshifts=zs, kmax=kmax,
            k_per_logint=k_per_logint, silent=True)
        results = camb.get_results(pars)
        self._matter_ps_ = \
            results.get_matter_power_interpolator(nonlinear=False)
        self._camb_results = results
        self._cosmo_ = pars

    def get_sigma8(self):
        if not hasattr(self, '_camb_results'):
            self._init_cosmology()

        return self._camb_results.get_sigma8_0()

    @property
    def cosmo(self):
        if not hasattr(self, '_cosmo_'):
            self._init_cosmology()
        return self._cosmo_

    def get_Tcmb(self, z):
        """ Return the CMB temperature at redshift `z` in K."""
        return self.cosmo.TCMB * (1. + z)

    def get_Tgas(self, z):
        """
        Return the gas temperature of an unheated IGM in K.

        .. note :: Uses fit to results of recombination code. Just pull
            from CAMB.

        """
        return Tgadiabaticfit(z)

    def get_alpha(self, z, Ts):
        """
        Return value of alpha, the parameter the controls whether bubbles
        are assumed to be fully ionized or fully heated.
        """
        if not self.bubbles:
            return 0.
        elif self.bubbles_ion:
            return -1
        else:
            return self.get_Tcmb(z) / (Ts - self.get_Tcmb(z))

    def get_ps_mm(self, z, k, **_kw_):
        """ Just a wrapper around `get_ps_matter`. """
        return self.get_ps_matter(z, k)

    def get_ps_matter(self, z, k, **_kw_):
        """
        Return matter power spectrum, P(k), at redshift `z` on scale `k`.
        """
        if not hasattr(self, '_matter_ps_'):
            self._init_cosmology()

        return self._matter_ps_.P(z, k)

    def get_dTb_avg(self, z, Q=0.0, R=5., sigma=0.5, gamma=0.,
        alpha=0., Ts=np.inf):
        """
        Return volume-averaged 21-cm brightness temperature, i.e., the
        global 21-cm signal.

        .. note :: This is different from `get_dTb_bulk` (see next function)
            because appropriately weights by volume, and accounts for
            cross-correlations between ionization and density.

        """
        bd = self.get_bubble_density(z, Q=Q, R=R, sigma=sigma, gamma=gamma,
            alpha=alpha) * Q
        return self.get_dTb_bulk(z, Ts=Ts) * (1. - Q - bd)

    def get_dTb_bulk(self, z, Ts=np.inf):
        """
        Differential brightness temperature in "bulk" IGM.
        """
        return 27. * (self.cosmo.ombh2 / 0.023) * \
            np.sqrt(0.15 * (1.0 + z) / (self.cosmo.omch2 + self.cosmo.ombh2) \
            / 10.) * (1.0 - self.get_Tcmb(z) / Ts)

    @property
    def tab_R(self):
        if not hasattr(self, '_tab_R'):
            if self.bubbles_pdf == 'user':
                self._tab_R = self._tab_user_R
            else:
                self._tab_R = np.logspace(np.log10(self.Rmin),
                    np.log10(self.Rmax), self.NR)
        return self._tab_R

    @property
    def tab_k(self):
        if not hasattr(self, '_tab_k'):
            kmin = self._kmin
            kmax = self.transfer_params['kmax'] if self._kmax is None \
                else self._kmax
            dlogk = self._dlogk

            karr = 10**np.arange(np.log10(kmin), np.log10(kmax)+dlogk, dlogk)
            self._tab_k = karr

        return self._tab_k

    def _get_bsd_unnormalized(self, Q=0.0, R=5., sigma=0.5, gamma=0.,
        alpha=0.):
        """
        Return an unnormalized version of the bubble size distribution.

        .. note :: This is dn/dR! Not dn/dlogR. Multiply by
            self.tab_R to obtain the latter.

        """

        if self.bubbles_pdf == 'user':
            return self._tab_user_bsd

        logRarr = np.log(self.tab_R)
        logR = np.log(R)
        if self.bubbles_pdf == 'lognormal':
            bsd = np.exp(-(logRarr - logR)**2 / 2. / sigma**2) \
                / self.tab_R / sigma / np.sqrt(2 * np.pi)
            if alpha != 0:
                bsd *= (1. + erf(alpha * (logRarr - logR) / sigma / np.sqrt(2.)))
        elif self.bubbles_pdf in ['normal', 'gaussian']:
            bsd = np.exp(-(self.tab_R - R)**2 / 2. / sigma**2) \
                / sigma / np.sqrt(2 * np.pi)
            if alpha != 0:
                bsd *= (1. + erf(alpha * (self.tab_R - R) / sigma / np.sqrt(2.)))
        elif self.bubbles_pdf == 'plexp':
            bsd = (self.tab_R / R)**gamma * np.exp(-self.tab_R / R)
        else:
            raise NotImplemented("Unrecognized `bubbles_pdf`: {}".format(
                self.bubbles_pdf))

        return bsd

    def _cache_bsd(self, Q=0.0, R=5., sigma=0.5, gamma=0., alpha=0.):

        if not hasattr(self, '_cache_bsd_'):
            self._cache_bsd_ = {}

        key = (Q, R, sigma, gamma, alpha)
        if key in self._cache_bsd_:
            return self._cache_bsd_[key]

        return None

    def get_bsd(self, Q=0.0, R=5., sigma=0.5, gamma=0., alpha=0., **_kw_):
        """
        Compute the bubble size distribution (BSD).

        .. note :: This is dn/dR! Not dn/dlogR. Multiply by
            self.tab_R to obtain the latter.

        This is normalized so that:

        1 - \exp{-\int dn/dlnR(R) V(R) dlnR} = Q

        Parameters
        ----------
        Q : int, float
            Fraction of volume filled by bubbles. Normalizes the BSD.
        R : int, float
            Typical bubble size [cMpc / h]. Note that this is the location of
            the peak in dn/dlnR!
        sigma : int, float
            For `lognormal` BSD, this characterizes the width of the
            distribution.
        gamma : int, float
            For `plexp` BSD this is the power-law slope.

        """

        #cached_bsd = self._cache_bsd(Q, R, sigma, gamma, alpha)
        #if cached_bsd is not None:
        #    return cached_bsd

        # In this case, assumes user input is actually peak in V dn/dlogR,
        # convert to peak in dn/dR before calling _get_bsd_unnormalized
        if self.bubbles_pdf == 'user':
            pass
        else:
            if self.bubbles_via_Rpeak:
                _R = R * 1
                R = self.get_R_from_Rpeak(Q=Q, R=R, sigma=sigma, gamma=gamma)

        # Should cache bsd too.
        _bsd = self._get_bsd_unnormalized(Q=Q, R=R, sigma=sigma,
            gamma=gamma, alpha=alpha)

        # _bsd here is dn/dR, will multiple by R to obtain dn/dlnR
        # before integrating over V(R)
        V = 4 * np.pi * self.tab_R**3 / 3.
        integ = _bsd * self.tab_R * V
        norm = 1. / integ.max()
        integ = np.trapz(integ * norm, x=np.log(self.tab_R)) / norm

        corr = -1 * np.log(1 - Q) / integ

        # Normalize to provided ionized fraction
        bsd = _bsd * corr

        #self._cache_bsd_[(Q, R, sigma, gamma, alpha)] = bsd

        return bsd

    def get_Rpeak(self, Q=0., sigma=0.5, R=5., gamma=0., alpha=0.,
        assume_dndlnR=True, **_kw_):
        if self.bubbles_via_Rpeak:
            return R
        else:
            return self.get_Rpeak_from_R(Q=Q, R=R, sigma=sigma, gamma=gamma,
                assume_dndlnR=assume_dndlnR)

    def get_Rpeak_from_R(self, Q=0., sigma=0.5, R=5., gamma=0., alpha=0.,
        assume_dndlnR=True, **_kw_):
        """
        Return scale at which volume-weighted BSD peaks.

        Parameters
        ----------
        assume_dndlnR : bool
            If True, will return scale at dn/dlnR peaks. If False, will instead
            return scale corresponding to peak in dn/dR.
        """

        if self.bubbles_pdf == 'lognormal':
            if assume_dndlnR:
                Rp = R * np.exp(3 * sigma**2)
            else:
                Rp = np.exp(np.log(R) - sigma**2)

        elif self.bubbles_pdf in ['normal', 'gaussian']:
            Rp = 0.
        elif self.bubbles_pdf == 'plexp':
            if assume_dndlnR:
                Rp = R * (4. + gamma)
            else:
                Rp = R * (3. + gamma)
        else:
            raise NotImplemented("Unrecognized `bubbles_pdf`: {}".format(
                self.bubbles_pdf))

        return Rp

    def get_R_from_Rpeak(self, Q=0., sigma=0.5, R=5., gamma=0., alpha=0.,
        assume_dndlnR=True, **_kw_):
        """
        Return scale at which volume-weighted BSD peaks.

        Parameters
        ----------
        assume_dndlnR : bool
            If True, will return scale at dn/dlnR peaks. If False, will instead
            return scale corresponding to peak in dn/dR.
        """

        if self.bubbles_pdf == 'lognormal':
            if assume_dndlnR:
                Rp = R * np.exp(-3 * sigma**2)
            else:
                Rp = np.exp(np.log(R) + sigma**2)

        elif self.bubbles_pdf in ['normal', 'gaussian']:
            Rp = 0.
        elif self.bubbles_pdf == 'plexp':
            if assume_dndlnR:
                Rp = R / (4. + gamma)
            else:
                Rp = R / (3. + gamma)
        else:
            raise NotImplemented("Unrecognized `bubbles_pdf`: {}".format(
                self.bubbles_pdf))

        return Rp

    def get_bsd_cdf(self, Q=0.0, R=5., sigma=0.5, gamma=0., alpha=0.):
        """
        Compute the cumulative distribution function for the bubble size dist.
        """

        pdf = self.get_bsd(Q=Q, R=R, sigma=sigma, gamma=gamma,
            alpha=alpha)
        cdf = cumtrapz(pdf * self.tab_R, x=np.log(self.tab_R), initial=0.0)

        return cdf / cdf[-1]

    def get_nb(self, Q=0.0, R=5., sigma=0.5, gamma=0.0, alpha=0.):
        """
        Compute the number density of bubbles [(h / Mpc)^3].
        """
        pdf = self.get_bsd(Q=Q, R=R, sigma=sigma, gamma=gamma,
            alpha=alpha)
        return np.trapz(pdf * self.tab_R, x=np.log(self.tab_R))

    def get_overlap_corr(self, d, Q=0.0, R=5., sigma=0.5, gamma=0.,
        alpha=0.0, exclusion=0, method=0, which_vol='o'): # pragma: no cover

        if 0 < method < 1:
            suppression = method
        elif method % 1 != 0:
            suppression = method % int(method)
        else:
            suppression = 1

        if (not exclusion):
            P1e = self.get_P1(d, Q=Q, R=R, sigma=sigma, gamma=gamma,
                alpha=alpha, exclusion=1, use_corr=False)
            #P2 = self.get_P2(d, Q=Q, R=R, sigma=sigma, gamma=gamma,
            #    alpha=alpha)

            _Q_ = Q

            # Average between two corrections we could use or just use Q.
            if int(method) == 1:
                corr = (1. - Q)
            elif int(method) == 2:
                corr = (1. - np.sqrt(_Q_ * P1e))
            elif int(method) >= 3:
                Qrelevant = self.get_intersectional_vol(d, Q=Q, R=R, sigma=sigma,
                    gamma=gamma, alpha=alpha, which_vol=which_vol)

                if method == 3:
                    corr = np.exp(-Q)
                elif method == 4:
                    corr = np.exp(-np.minimum(Qrelevant, Q))
                elif method == 5:
                    Qtot = self.get_Qtot(Q=Q, R=R, sigma=sigma, gamma=gamma,
                        alpha=alpha)
                    corr = np.exp(-Qrelevant/Qtot)
                elif method == 6:
                    corr = 1. - np.minimum(Qrelevant, Q)
                elif method == 7:
                    Qtot = self.get_Qtot(Q=Q, R=R, sigma=sigma, gamma=gamma,
                        alpha=alpha)
                    corr = np.exp(-np.minimum(Qrelevant, Q)/Q)
                else:
                    raise NotImplemented('help')
            else:
                raise NotImplemented('help')

        else:
            corr = 1.

        return np.minimum(corr, 1.) * suppression

    def get_intersectional_vol(self, d, Q=0., R=5., sigma=0.5, gamma=0.,
        alpha=0., which_vol='o', **_kw_): # pragma: no cover

        bsd = self.get_bsd(Q, R=R, sigma=sigma, gamma=gamma,
            alpha=alpha)

        V_R = 4. * np.pi * self.tab_R**3 / 3.
        V_o = self.get_overlap_vol_arr(d)

        if which_vol == 'o':
            V = V_o
        elif which_vol == 'x':
            V = V_R - V_o
        elif which_vol == 'tot':
            V = V_R

        integ1 = np.trapz(bsd * V * self.tab_R, x=np.log(self.tab_R))
        integ2 = np.trapz(bsd * V * self.tab_R, x=np.log(self.tab_R))

        #Pdub = (1. - np.exp(-integ1))**2 * np.exp(-integ1) / 2.

        return integ1 - (1. - np.exp(-integ2))

    def get_Qint(self, d, Q=0., R=5., sigma=0.5, gamma=0.,
        alpha=0., which_vol='tot', **_kw_): # pragma: no cover
        return self.get_intersectional_vol(d, Q=Q, R=R, sigma=sigma,
            gamma=gamma, alpha=alpha, which_vol=which_vol, **_kw_)

    def get_Qtot(self, Q=0.0, R=5., sigma=0.5, gamma=0., alpha=0.0): # pragma: no cover
        bsd = self.get_bsd(Q, R=R, sigma=sigma, gamma=gamma,
            alpha=alpha)

        V = 4. * np.pi * self.tab_R**3 / 3.
        integ = np.trapz(bsd * V * self.tab_R, x=np.log(self.tab_R))
        return integ

    def get_P1(self, d, Q=0.0, R=5., sigma=0.5, gamma=0., alpha=0.0,
        exclusion=0, use_corr=True):
        """
        Compute 1 bubble term.
        """

        if not self.include_P1:
            return 0.0

        bsd = self.get_bsd(Q, R=R, sigma=sigma, gamma=gamma,
            alpha=alpha)
        V_o = self.get_overlap_vol_arr(d)

        if exclusion:
            V = 4. * np.pi * self.tab_R**3 / 3.
            integ = np.trapz(bsd * (V - V_o) * self.tab_R,
                x=np.log(self.tab_R))
        else:
            integ = np.trapz(bsd * V_o * self.tab_R,
                x=np.log(self.tab_R))

        if self.bubbles_model == 'fzh04':
            P1 = 1. - np.exp(-integ)
        elif self.bubbles_model == 'test':
            P1 = integ * np.exp(-integ)

        if use_corr and self.include_P1_corr:
            corr = self.get_overlap_corr(d, Q=Q, R=R, sigma=sigma,
                gamma=gamma, alpha=alpha, method=self.include_P1_corr,
                which_vol='tot')
        else:
            corr = 1.

        return P1 * corr

    def get_P2(self, d, Q=0.0, R=5., sigma=0.5, gamma=0., alpha=0., xi_bb=0.,
        use_corr=True):
        """
        Compute 2 bubble term.
        """

        if not self.include_P2:
            return Q**2

        bsd = self.get_bsd(Q, R=R, sigma=sigma, gamma=gamma,
            alpha=alpha)
        V_o = self.get_overlap_vol_arr(d)

        V = 4. * np.pi * self.tab_R**3 / 3.

        integ1 = np.trapz(bsd * (V - V_o) * self.tab_R,
            x=np.log(self.tab_R))
        integ2 = np.trapz(bsd * (V - V_o) * (1. + xi_bb) *
            self.tab_R, x=np.log(self.tab_R))

        if self.bubbles_model == 'fzh04':
            P2 = (1. - np.exp(-integ1)) * (1. - np.exp(-integ2))
        elif self.bubbles_model == 'test':
            #P2 = (integ1 * np.exp(-integ1))**2
            P2 = (1. - np.exp(-integ1)) * (1. - np.exp(-integ2))

        if use_corr and self.include_P2_corr:
            corr = self.get_overlap_corr(d, Q=Q, R=R, sigma=sigma,
                gamma=gamma, alpha=alpha, method=self.include_P2_corr,
                which_vol='x')

        else:
            corr = 1.

        return P2 * corr

    def get_PN(self, d, Q=0.0, R=5., sigma=0.5, gamma=0., alpha=0.,
        xi_bb=0., use_corr=True, N=1): # pragma: no cover
        """
        Experimental treatment of 'overlap' component of P2.
        """

        bsd = self.get_bsd(Q, R=R, sigma=sigma, gamma=gamma,
            alpha=alpha)

        V_o = self.get_Vo_2d(d)
        V_R = 4. * np.pi * self.tab_R**3 / 3.

        P = np.zeros_like(self.tab_R)
        for i, R1 in enumerate(self.tab_R):

            # If no overlap, will have been counted in 2-bubble term.
            ok = V_o[i,:] > 0
            V1 = (4. * np.pi * R1**3 / 3.)

            # Two points in same structure
            if N == 1:
                _P = bsd[i] * np.trapz(ok * bsd * V1 * V_R * self.tab_R,
                    x=np.log(self.tab_R))

                P[i] = _P * np.exp(-_P)
            # Two points in different structures
            else:
                # Abundance of merged bubbles
                _P = bsd[i] * np.trapz(ok * bsd * (V1 + V_R) * self.tab_R,
                    x=np.log(self.tab_R))

                P[i] = _P * np.exp(-_P)

        PN = np.trapz(P * self.tab_R, x=np.log(self.tab_R))

        return PN**2

    @property
    def tab_Vo_2d(self):
        if not hasattr(self, '_tab_Vo_2d_'):
            fn = '{}/input/overlap_vol_log10R_{:.1f}_{:.1f}_N_{:.0f}_2D.hdf5'.format(
                PATH, np.log10(self.Rmin), np.log10(self.Rmax), self.NR)

            if not os.path.exists('{}'.format(fn)):
                self._tab_Vo_2d_ = np.zeros([self.NR, self.NR])
                for i, d in enumerate(self.tab_R):
                    tab_d = [self.get_overlap_vol(d, R) \
                            for j, R in enumerate(self.tab_R)]
                    self._tab_Vo_2d_[i,:] = np.array(tab_d)

            else:
                with h5py.File(fn, 'r') as f:
                    self._tab_Vo_2d_ = np.array(f[('Vo')])

        return self._tab_Vo_2d_

    @property
    def tab_Vo_3d(self): # pragma: no cover
        if not hasattr(self, '_tab_Vo_3d_'):
            fn = '{}/input/overlap_vol_log10R_{:.1f}_{:.1f}_N_{:.0f}_3D.hdf5'.format(
                PATH, np.log10(self.Rmin), np.log10(self.Rmax), self.NR)

            if not os.path.exists('{}'.format(fn)):
                raise IOError("No such file: {}/input/{}".format(PATH, fn))

            with h5py.File(fn, 'r') as f:
                self._tab_Vo_3d_ = np.array(f[('Vo')])

        return self._tab_Vo_3d_

    def get_Vo_2d(self, d):
        k = np.argmin(np.abs(d - self.tab_R))
        return self.tab_Vo_3d[k]

    def get_overlap_vol_arr(self, d):
        tab = self.tab_Vo_2d
        i = np.argmin(np.abs(d - self.tab_R))
        return tab[i,:]

    def get_overlap_vol(self, d, R):
        """
        Return overlap volume of two spheres of radius R separated by distance d.

        Parameters
        ----------
        d : int, float
            Separation in Mpc/h.
        R : int, float, np.ndarray
            Bubble size(s) in Mpc/h.


        """

        V_o = (4. * np.pi / 3.) * R**3 - np.pi * d * (R**2 - d**2 / 12.)

        if type(R) == np.ndarray:
            V_o[d >= 2 * R] = 0
        else:
            if d >= 2 * R:
                return 0.0

        return V_o

    def get_overlap_vol_generic(self, d, r1, r2):
        """
        Return overlap volume of two spheres of radius R1 and R2, which area separated by distance d.

        .. note :: This will reduce to `get_overlap_vol` if R1==R2.

        Parameters
        ----------
        d : int, float
            Separation in Mpc/h.
        R1, R2 : int, float, np.ndarray
            Bubble size(s) in Mpc/h.

        """

        if r2 >= r1:
            R1 = r1
            R2 = r2
        else:
            R1 = r2
            R2 = r1


        Vo = np.pi * (R2 + R1 - d)**2 \
            * (d**2 + 2. * d * R1 - 3. * R1**2 \
             + 2. * d * R2 + 6. * R1 * R2 - 3. * R2**2) / 12. / d

        if type(Vo) == np.ndarray:
            # Small-scale vs. large Scale
            SS = d <= R2 - R1
            LS = d >= R1 + R2

            Vo[LS == 1] = 0.0

            if type(R1) == np.ndarray:
                Vo[SS == 1] = 4. * np.pi * R1[SS == 1]**3 / 3.
            else:
                Vo[SS == 1] = 4. * np.pi * R1**3 / 3.
        else:
            if d <= (R2 - R1):
                return 4. * np.pi * R1**3 / 3.
            elif d >= (R1 + R2):
                return 0.0

        return Vo#np.maximum(Vo, 0)

    def get_bb(self, z, Q=0.0, R=5., sigma=0.5, gamma=0., alpha=0.,
        separate=False, xi_bb=None, **_kw_):
        """
        Comptute <bb'> following FZH04 model.

        .. note :: By default, this is equivalent to the joint probability
            that two points are ionized, often denoted <xx'>. If considering
            heated bubbles, it is instead the probability that two points are
            both heated.

        Parameters
        ----------
        z : int, float
            Redshift. Note that <bb'> doesn't actually depend on redshift, but
            we keep it here for consistency with other methods. May change.

        Parameters
        ----------
        Q : int, float
            Fraction of volume filled by bubbles. Normalizes the BSD.
        R : int, float
            Typical bubble size [cMpc / h]. Note that this is the location of
            the peak in dn/dlnR!
        sigma : int, float
            For `lognormal` BSD, this characterizes the width of the
            distribution.
        gamma : int, float
            For `plexp` BSD this is the power-law slope.
        xi_bb : int, float, np.ndarray
            Excess probability that a second point is ionized given that the
            first point is ionized.
        separate : bool
            If separate==True, will return one- and two-bubble terms separately
            as a tuple (P1, P2). If separate==False, just returns the sum
            of terms.

        """

        if Q == 0 or (not self.bubbles):
            if separate:
                return np.zeros_like(self.tab_R), np.zeros_like(self.tab_R)
            else:
                return np.zeros_like(self.tab_R)

        pb = ProgressBar(self.tab_R.size, use=self.use_pbar,
            name="<bb'>(z={})".format(z))
        pb.start()

        if xi_bb is None:
            xi_bb = np.zeros_like(self.tab_R)
        elif type(xi_bb) != np.ndarray:
            xi_bb = xi_bb * np.ones_like(self.tab_R)
        else:
            # Assumes it's the same for all bubbles
            assert xi_bb.size == self.tab_R.size

        P1 = np.zeros_like(self.tab_R)
        P2 = np.zeros_like(self.tab_R)
        P12 = np.zeros_like(self.tab_R)
        P22 = np.zeros_like(self.tab_R)
        for i, RR in enumerate(self.tab_R):
            pb.update(i)
            P1[i] = self.get_P1(RR, Q=Q, R=R, sigma=sigma, alpha=alpha,
                gamma=gamma)
            P2[i] = self.get_P2(RR, Q=Q, R=R, sigma=sigma, alpha=alpha,
                gamma=gamma, xi_bb=xi_bb[i])

            if self.bubbles_model == 'test':
                P12[i] = self.get_PN(RR, Q=Q, R=R, sigma=sigma, alpha=alpha,
                    gamma=gamma, xi_bb=xi_bb[i], N=1)
                #P22[i] = self.get_PN(RR, Q=Q, R=R, sigma=sigma, alpha=alpha,
                #    gamma=gamma, xi_bb=xi_bb[i], N=2)

        pb.finish()

        if separate:
            return P1, (1 - P1) * P2#, P12
        else:
            if self.bubbles_model == 'fzh04':
                return P1 + (1 - P1) * P2
            elif self.bubbles_model == 'test':
                return P1 * (1 - P12) + P2 \
                     + P12 + P22

    def get_bn(self, z, Q=0.0, R=5., sigma=0.5, gamma=0., alpha=0.,
        **_kw_):
        """
        Get the <bn'> for all scales in self.tab_R by looping over `get_Pbn`.
        """

        Pbn = [self.get_Pbn(RR, Q=Q, R=R, sigma=sigma, gamma=gamma, alpha=alpha,
            exclusion=1) for RR in self.tab_R]
        return np.array(Pbn)

    def get_Pbn(self, d, Q=0.0, R=5., sigma=0.5, gamma=0., alpha=0., **_kw_):
        """
        Get the probability that one point is ionized and the other is neutral.
        """

        P1 = self.get_P1(d, Q=Q, R=R, sigma=sigma, gamma=gamma, alpha=alpha,
            exclusion=0)
        P1e = self.get_P1(d, Q=Q, R=R, sigma=sigma, gamma=gamma, alpha=alpha,
            exclusion=1)

        return P1e * (1 - P1e) * (1 - P1)

    def get_dd(self, z, **_kw_):
        """
        Get the matter correlation function, equivalent to <dd'>.

        .. note :: Will cache for given redshift `z` to save time.

        .. note :: Acceptance of keyword arguments _kw_ is just so that
            every routine in this class won't crash if given, e.g., the
            spin temperature. That way we can create a dictionary of
            kwargs for a given model and pass it to any method.

        """

        if not hasattr(self, '_cache_dd_'):
            self._cache_dd_ = {}

        if z in self._cache_dd_:
            return self._cache_dd_[z]

        if self.use_mcfit:
            ps_tab = self.get_ps_matter(z, 1. / self.tab_R)
            _R_, _dd_ = get_cf_from_ps_tab(1. / self.tab_R, ps_tab)

            dd = np.interp(np.log(self.tab_R), np.log(_R_), _dd_)
        else:
            ps_func = lambda kk: self.get_ps_matter(z, kk)
            dd = get_cf_from_ps_func(self.tab_R, ps_func)

        self._cache_dd_[z] = dd
        return dd

    def get_r_of_k(self, z, k, Q=0.0, R=5., sigma=0.5, gamma=0, alpha=0.,
        bbar=1, bhbar=1):
        """
        Compute the cross-correlation coefficient between ionization and
        density fields.
        """

        p_bb = self.get_ps_bb(z, k, Q=Q, R=R, sigma=sigma, gamma=gamma,
            alpha=alpha)
        p_dd = self.get_ps_mm(z, k, Q=Q, R=R, sigma=sigma, gamma=gamma,
            alpha=alpha)
        p_bd = self.get_ps_bd(z, k, Q=Q, R=R, sigma=sigma, gamma=gamma,
            alpha=alpha)

        return p_bd / np.sqrt(p_bb * p_dd)

    def get_variance(self, z, r, field, Q=0.0, Ts=np.inf, R=5., sigma=0.5,
        gamma=0., alpha=0., xi_bb=None, kmin=1e-5, kmax=None, dlogk=0.05,
        rtol=1e-5, atol=1e-5):
        """
        Compute the variance of some `field`.
        """

        if kmax is None:
            kmax = self.transfer_params['kmax']

        # CAMB already sets of an interpolant for the matter PS, so
        # we can skip straight to integrating over window function.
        if field in ['matter', 'm', 'mm', 'dd', 'density']:
            Pofk = lambda k: self.get_ps_matter(z, k)

            if self.use_mcfit:
                Parr = Pofk(self.tab_k)
                _R_, _var_ = TophatVar(self.tab_k, lowring=True)(Parr,
                    extrap=True)
                var_f = interp1d(_R_, _var_, kind='cubic')

                if r < _R_.min():
                    r = _R_.min()
                    print("Smoothing scale below tabulated R range!")
                    print("Will set to minumum: r={:.2e}".format(r))
                elif r > _R_.max():
                    r = _R_.max()
                    print("Smoothing scale above tabulated R range!")
                    print("Will set to maximum: r={:.2e}".format(r))

                var = var_f(r)
            else:
                var = self.get_variance_from_ps(Pofk, r, kmin=kmin, kmax=kmax,
                    rtol=rtol, atol=atol)

            return var

        ##
        # Other fields require us to make the interpolant ourselves.
        if field in ['bb', 'bubbles', 'ionization', 'xx', 'x',  'ion']:
            ps = lambda k: self.get_ps_bb(z, k, Q=Q, R=R, sigma=sigma,
                gamma=gamma, alpha=alpha)
        elif field in ['21cm']:
            ps = lambda k: self.get_ps_21cm(z, k, Q=Q, R=R, sigma=sigma,
                gamma=gamma, alpha=alpha, Ts=Ts)
        else:
            raise NotImplemented('Unrecognized field `{}`.'.format(field))

        karr = 10**np.arange(np.log10(kmin), np.log10(kmax)+dlogk, dlogk)
        tab_ps = ps(karr)

        if self.use_mcfit:
            _R_, _var_ = TophatVar(karr, lowring=True)(tab_ps, extrap=True)
            var_f = interp1d(_R_, _var_, kind='cubic')
            var = var_f(r)
        else:
            Pofk = interp1d(karr, tab_ps, kind='cubic', bounds_error=False,
                fill_value=0.0)

            var = self.get_variance_from_ps(Pofk, r, kmin=kmin, kmax=kmax,
                rtol=rtol, atol=atol)

        return var

    def get_variance_mm(self, z, r, kmin=1e-5, kmax=None, dlogk=0.05,
        rtol=1e-5, atol=1e-5):
        """
        Return the variance in the matter field at redshift `z` when
        smoothing on scale `r`.
        """

        return self.get_variance(z, r, 'mm', kmin=kmin, kmax=kmax, dlogk=dlogk,
            rtol=rtol, atol=atol)

    def get_variance_bb(self, z, r, Q=0.5, R=5., sigma=0.5, gamma=None,
        alpha=0.0, kmin=1e-5, kmax=None, dlogk=0.05, rtol=1e-5, atol=1e-5):
        """
        Return the variance in the ionization field at redshift `z` when
        smoothing on scale `r`.
        """

        return self.get_variance(z, r, 'bb', Q=Q, R=R, sigma=sigma,
            gamma=gamma, alpha=0.0, kmin=kmin, kmax=kmax, dlogk=dlogk,
            rtol=rtol, atol=atol)

    def get_variance_21cm(self, z, r, Q=0.5, R=5., Ts=np.inf, sigma=0.5,
        gamma=None, alpha=0.0, kmin=1e-5, kmax=None, dlogk=0.05, rtol=1e-5,
        atol=1e-5):
        """
        Return the variance in the ionization field at redshift `z` when
        smoothing on scale `r`.
        """

        return self.get_variance(z, r, '21cm', Q=Q, R=R, sigma=sigma,
            gamma=gamma, alpha=alpha, Ts=Ts, kmin=kmin, kmax=kmax, dlogk=dlogk,
            rtol=rtol, atol=atol)

    def get_variance_from_ps(self, ps, R, kmin=1e-5, kmax=None, rtol=1e-5,
        atol=1e-2):
        """
        Compute variance of generic field from input power spectrum.

        .. note :: Eq. 38 in methods paper (as of 12.02.2021).

        .. note :: Just brute-forcing this, as the Clenshaw-Curtis method
            was not passing the sigma_8 test. Still not clear why that was...

        Parameters
        ----------
        ps : function
            Input power spectrum, assumed to be function of k only.
        R : int, float
            Smoothing scale in [1/k] units.

        Numerical Parameters
        --------------------
        kmin, kmax : float
            Bounds in k-space to consider in integral.
        atol, rtol: float
            Absolute and relative tolerances for integration, respectively.

        Returns
        -------
        Variance!

        """

        if kmax is None:
            kmax = self.transfer_params['kmax']

        ikw = dict(epsrel=rtol, epsabs=atol, limit=10000, full_output=1)
        Pofk = ps

        Wofk = lambda k: 3 * (np.sin(k * R) - k * R * np.cos(k * R)) \
            / (k * R)**3

        integrand_full = lambda k: Pofk(k) * np.abs(Wofk(k)**2) \
            * 4. * np.pi * k**2 / (2. * np.pi)**3

        return quad(integrand_full, 0.0, np.inf, **ikw)[0]

    def get_density_threshold(self, z, Q=0.0, R=5., sigma=0.5,
        gamma=0, alpha=0, Rmin=None, **_kw_):
        """
        Use "volume matching" to determine density level above which
        gas is ionized.

        Parameters
        ----------
        self.use_volume_match : int
            This is set at instantiation, and controls the smoothing scale
            used to compute the variance in the density field. The main
            options are:

                1: smooth on scale where volume-weighted BSD V dn/dlogR
                   peaks.
                2: smooth on scale where volume-weighted BSD V dn/dR peaks.
                3: smooth on scale where dn/dR peaks.

        Rmin : int, float
            Minimum smoothing scale


        Returns
        -------
        Both the density of bubbles and sigma_R of the density field
        smoothed on the appropriate scale.

        """

        # Hack!
        if (Q < tiny_Q) or (Q == 1):
            return -1, 0.0

        if (Rmin is not None) and (self.effective_grid is not None):
            print("User-supplied `Rmin` will override `self.effective_grid`.")

        if self.use_volume_match == 1:
            if self.bubbles_via_Rpeak:
                Rsm = R
            else:
                bsd = self.get_bsd(Q=Q, R=R, sigma=sigma, gamma=gamma, alpha=alpha)
                # convert to dn/dlogR
                bsd = bsd * self.tab_R
                # weight by volume
                bsd = bsd * 4. * np.pi * self.tab_R**3 / 3.
                # Doesn't matter here but OK.
                bsd = bsd / Q
                # find peak in V dn/dlnR
                Rsm = self.tab_R[np.argmax(bsd)]
        elif self.use_volume_match == 2: # pragma: no cover
            bsd = self.get_bsd(Q=Q, R=R, sigma=sigma, gamma=gamma, alpha=alpha)
            # weight by volume
            bsd = bsd * 4. * np.pi * self.tab_R**3 / 3.
            # find peak in V dn/dR
            Rsm = self.tab_R[np.argmax(bsd)]
        elif self.use_volume_match == 3: # pragma: no cover
            if self.bubbles_via_Rpeak:
                bsd = self.get_bsd(Q=Q, R=R, sigma=sigma, gamma=gamma, alpha=alpha)
                Rsm = self.tab_R[np.argmax(bsd)]
            else:
                Rsm = R
        elif int(self.use_volume_match) == 4: # pragma: no cover
            frac = self.use_volume_match % 4
            bb1, bb2 = self.get_bb(z, Q=Q, R=R, sigma=sigma, gamma=gamma,
                alpha=alpha, separate=True)
            bb = bb1 + bb2
            P1_frac = bb1 / bb
            Rsm = np.exp(np.interp(np.log(frac), np.log(P1_frac[-1::-1]),
                np.log(self.tab_R[-1::-1])))
        else:
            raise NotImplemented('help')

<<<<<<< HEAD
        if Rmin is not None:
            Rsm = np.maximum(Rsm, Rmin)
=======
        # Impose minimum smoothing scale, attempt to emulate gridding.
        if Rmin is not None:
            Rsm = max(Rsm, Rmin)
>>>>>>> 491b75b0

        var_R = self.get_variance_mm(z, r=Rsm)
        sig_R = np.sqrt(var_R)

        # Just changes meaning of what `x` and `w` are.
        # For density_pdf = 'normal' or 'Gaussian', x = delta, for log-normal,
        # x = log(1 + \delta)
        if self.density_pdf.lower() in ['normal', 'gaussian']:
            w = sig_R
        else:
            w = np.sqrt(np.log(var_R + 1.))

        # Eq. 42 (as of Sep 21, 2021)
        x_thresh = np.sqrt(2) * w * erfcinv(2 * Q)

        return x_thresh, w

    def get_bubble_density(self, z, Q=0.0, R=5., sigma=0.5, gamma=0., alpha=0,
        Rmin=None, **_kw_):
        """
        Return mean density in ionized regions.
        """

        # Hack!
        if (Q < tiny_Q) or (Q == 1):
            return 0.0

        x_thresh, w = self.get_density_threshold(z, Q=Q, R=R,
            sigma=sigma, gamma=gamma, alpha=alpha, Rmin=Rmin, **_kw_)

        # Normalization factor
        norm = 0.5 * erfc(x_thresh / w / np.sqrt(2.))

        if self.density_pdf.lower() in ['normal', 'gaussian']:
            del_i = np.exp(-x_thresh**2 / 2. / w**2) * w \
                / np.sqrt(2 * np.pi)
        else:
            del_i = 0.5 * (-1. + np.exp(w**2 / 2.) \
                * (1. + erf((w**2 - x_thresh) / np.sqrt(2.) / w)) \
                + erf(x_thresh / np.sqrt(2.) / w))

        # Sanity checks: do numerically
        #norm = quad(lambda x: Pofx(x), x_thresh, np.inf,
        #    limit=100000)[0]
        #del_i = quad(lambda x: Pofx(x) * x, x_thresh, np.inf)[0]

        return del_i / norm

    def get_cross_terms(self, z, Q=0.0, Ts=np.inf, R=5., sigma=0.5,
        gamma=0., alpha=0., beta=1., delta_ion=0., separate=False, Rmin=None,
        **_kw_):
        """
        Compute all terms that involve bubble field and density field.

        Parameters
        ----------
        separate : bool
            If True, will return each term separately. To unpack results, do,
            e.g.,

                bd, bbd, bdd, bbdd, bbd_1pt, bd_1pt = \
                    model.get_cross_terms(z, separate=True, **kwargs)

        """

        bb = self.get_bb(z, Q=Q, R=R, sigma=sigma, gamma=gamma, alpha=alpha)
        bn = self.get_bn(z, Q=Q, R=R, sigma=sigma, gamma=gamma, alpha=alpha)
        dd = self.get_dd(z)
        _alpha = self.get_alpha(z, Ts)
        #beta_d, beta_T, beta_mu, beta_mu_T = self.get_betas(z, Ts)
        beta_phi, beta_mu = self.get_betas(z, Ts)
        #beta_sq = (beta_mu**2 + beta_phi**2 + 2 * beta_mu * beta_phi)

        if not self.include_cross_terms:
            d_i = 0
        elif self.use_volume_match:
            d_i = self.get_bubble_density(z, Q=Q, R=R, sigma=sigma,
                gamma=gamma, alpha=alpha, Rmin=None)
        else:
            d_i = delta_ion

        if Q < 1:
            d_n = -d_i * Q / (1. - Q)
        else:
            d_i = d_n = 0.0

        # Currently neglects terms containing b and b' (other than <bb'>)
        if self.include_cross_terms == 0:
            bd = bd_1pt = bbd = bdd = bbdd = np.zeros_like(self.tab_R)
            bd_1pt = np.zeros_like(self.tab_R)
            bbd = np.zeros_like(self.tab_R)
        elif self.include_cross_terms == 1:
            bd = d_i * bb + d_n * bn
            bd_1pt = bbd = bdd = bbdd = np.zeros_like(self.tab_R)
        elif self.include_cross_terms == 2:
            bd = d_i * bb + d_n * bn
            bd_1pt = d_i * Q

            bbd = d_i * bb
            bdd = d_i * d_i * bb + d_i * d_n * bn
            bbdd = bb * d_i**2
        elif self.include_cross_terms == 3:
            bd = d_i * bb + d_n * bn
            bd_1pt = bbd = bdd = bbdd = np.zeros_like(self.tab_R)
            bdd = d_i * d_i * bb + d_i * d_n * bn
        else:
            raise NotImplemented('Only know include_cross_terms=1,2,3!')

        tot = 2 * _alpha * bd + 2 * _alpha**2 * bbd + 2 * _alpha * bdd \
            + _alpha**2 * bbdd \
            - 2 * _alpha**2 * Q * bd_1pt -_alpha**2 * bd_1pt**2

        if separate:
            return 2 * _alpha * bd, 2 * _alpha**2 * bbd, 2 * _alpha * bdd, \
                _alpha**2 * bbdd, \
                - 2 * _alpha**2 * Q * bd_1pt, -_alpha**2 * bd_1pt**2
        else:
            return 2 * _alpha * bd + 2 * _alpha**2 * bbd + 2 * _alpha * bdd \
                + _alpha**2 * bbdd \
                - 2 * _alpha**2 * Q * bd_1pt - _alpha**2 * bd_1pt**2

    def get_CT(self,z,Ts):
        # if self.bubbles:
        #     return 0.0 #we do not include it for the cases with bubbles, only for density (revisit)
        # else:
        return CTfit(z) * min(1.0, self.get_Tgas(z) / Ts)

    def get_contrast(self, z, Ts):
        return 1. - self.get_Tcmb(z) / Ts

    def get_beta_T(self, z, Ts):
        return self.get_CT(z, Ts)

    def get_beta_phi(self, z, Ts):
        if not self.include_adiabatic_fluctuations:
            return 0.0

        con = self.get_contrast(z, Ts)
        corr = Ts / self.get_Tcmb(z)
        CT = self.get_CT(z, Ts)
        return CT / con / corr

    def get_betas(self, z, Ts):
        beta_p = self.get_beta_phi(z, Ts)
        beta_T = self.get_beta_T(z, Ts)

        if self.include_rsd == 1:
            beta_mu_sq = self.get_rsd_boost_dd(self.include_mu_gt)
        elif self.include_rsd == 2:
            beta_mu_sq = self.get_rsd_boost_dd(self.include_mu_gt)
        elif self.include_rsd == 3:
            beta_mu_sq = 2.
        else:
            beta_mu_sq = 1.

        return beta_p, np.sqrt(beta_mu_sq)

    def get_cf_21cm(self, z, Q=0.0, Ts=np.inf, R=5., sigma=0.5, gamma=0.,
        alpha=0., Asys=1, xi_bb=None, delta_ion=0.):
        """
        Compute the 21-cm correlation function.
        """

        bb = 1 * self.get_bb(z, Q, R=R, sigma=sigma, alpha=alpha, gamma=gamma,
            Asys=Asys, xi_bb=xi_bb)
        dd = 1 * self.get_dd(z)
        _alpha = self.get_alpha(z, Ts)

        dTb = self.get_dTb_bulk(z, Ts=Ts)

        avg_term = _alpha**2 * Q**2

        if self.include_overlap_corr:
            corr = self.get_overlap_corr(0.0, Q=Q, R=R, sigma=sigma,
                gamma=gamma, alpha=alpha, method=self.include_overlap_corr,
                which_vol='tot')
        else:
            corr = 1.

        bb *= corr
        avg_term *= corr

        # Include correlations in density and temperature caused by
        # adiabatic expansion/contraction.
        beta_phi, beta_mu = self.get_betas(z, Ts)

        dd *= (beta_mu + beta_phi)**2

        cf_21 = dd + (bb * _alpha**2 - avg_term) * Asys

        bd, bbd, bdd, bbdd, bbd_1pt, bd_1pt = \
            self.get_cross_terms(z, Q=Q, Ts=Ts, R=R, sigma=sigma, gamma=gamma,
                alpha=alpha, delta_ion=delta_ion, separate=True,
                Rmin=self.effective_grid)

        bd *= (beta_mu + beta_phi) * np.sqrt(Asys)
        #bbd *= (beta_mu + beta_phi)
        bdd *= (beta_mu + beta_phi)
        #bbdd *= (beta_mu + beta_phi)**2
        #bd_1pt *= (beta_mu + beta_phi)
        #bbd_1pt *= (beta_mu + beta_phi)

        cf_21 += bd + bbd + bdd + bbdd + bbd_1pt + bd_1pt

        return dTb**2 * cf_21

    def get_ps_bb(self, z, k, Q=0.5, R=5., sigma=0.5, gamma=None, alpha=0.,
        xi_bb=None, Asys=1., **_kw_):
        return self._get_ps_bx(z, k, Q=Q, R=R, sigma=sigma, gamma=gamma,
            alpha=alpha, xi_bb=xi_bb, which_ps='bb', Asys=Asys, **_kw_)

    def get_ps_bd(self, z, k, Q=0.5, R=5., sigma=0.5, gamma=None, alpha=0.,
        xi_bb=None, Ts=np.inf, Asys=1., **_kw_):
        ps = self._get_ps_bx(z, k, Q=Q, R=R, sigma=sigma, gamma=gamma,
            alpha=alpha, xi_bb=xi_bb, which_ps='bd', Asys=Asys, **_kw_)

        return ps / 2. / self.get_alpha(z, Ts)

    def _get_ps_bx(self, z, k, Q=0.5, R=5., sigma=0.5, gamma=None, alpha=0.,
        xi_bb=None, which_ps='bb', Asys=1, **_kw_):

        if which_ps == 'bb':
            jp = self.get_bb(z, Q=Q, R=R, sigma=sigma, gamma=gamma,
                alpha=alpha, xi_bb=xi_bb)
            avg = Q**2
        elif which_ps == 'bd':
            bd, bbd, bdd, bbdd, bbd_1pt, bd_1pt = \
                self.get_cross_terms(z, separate=True, Q=Q, R=R,
                    sigma=sigma, gamma=gamma, alpha=alpha, xi_bb=xi_bb,
                    Rmin=self.effective_grid, **_kw_)
            jp = bd

            d_i = self.get_bubble_density(z=z, Q=Q, R=R,
                sigma=sigma, gamma=gamma, alpha=alpha, xi_bb=xi_bb, **_kw_)
            avg = 0.0

        else:
            raise NotImplemented('help')

        if self.include_overlap_corr:
            corr = self.get_overlap_corr(0.0, Q=Q, R=R, sigma=sigma,
                gamma=gamma, alpha=alpha, method=self.include_overlap_corr,
                which_vol='tot')
        else:
            corr = Asys if which_ps == 'bb' else np.sqrt(Asys)

        cf = (jp - avg) * corr

        # cf == 0 causes problems
        cf[cf == 0] = tiny_cf

        # Setup interpolant
        if self.use_mcfit:
            _k_, _ps_ = get_ps_from_cf_tab(self.tab_R, cf)
            ps = np.interp(np.log(k), np.log(_k_), _ps_)
        else:
            _fcf = interp1d(np.log(self.tab_R), cf, kind='cubic',
                bounds_error=False, fill_value=tiny_cf)
            f_cf = lambda RR: _fcf.__call__(np.log(RR))

            if type(k) != np.ndarray:
                k = np.array([k])

            ps = get_ps_from_cf_func(k, f_cf=f_cf,
                Rmin=self.tab_R.min(), Rmax=self.tab_R.max())

        return ps

    def get_ps_21cm(self, z, k, Q=0.0, Ts=np.inf, R=5., sigma=0.5,
        gamma=0., alpha=0., Asys=1., xi_bb=None, delta_ion=0.):

        # Much faster without bubbles -- just scale P_mm
        if (not self.bubbles) or (Q < tiny_Q):
            ps_mm = np.array([self.get_ps_matter(z, kk) for kk in k])
            beta_phi, beta_mu = self.get_betas(z, Ts)
            beta_sq = (beta_mu + beta_phi)**2
            Tavg = self.get_dTb_avg(z, Q=Q, Ts=Ts, R=R, sigma=sigma,
                gamma=gamma, alpha=alpha)

            ps_21 = Tavg**2 * ps_mm * beta_sq

        else:
            # In this case, if include_rsd==True, each term will carry
            # its own correction term, so we don't apply a correction
            # explicitly here as we do above in the Q=0 density-driven limit.
            cf_21 = self.get_cf_21cm(z, Q=Q, Ts=Ts, R=R,
                sigma=sigma, gamma=gamma, alpha=alpha, Asys=Asys, xi_bb=xi_bb,
                delta_ion=delta_ion)

            # Causes problems for mcfit
            if self.use_mcfit:
                if np.any(cf_21 < 0):
                    print("WARNING: some CF_21 elements < 0. Setting to tiny_cf.")
                    cf_21[cf_21 < 0] = tiny_cf

            # Setup interpolant
            if self.use_mcfit:
                _k_, _ps_21 = get_ps_from_cf_tab(self.tab_R, cf_21,
                    **self.mcfit_kwargs)
                ps_21 = np.interp(np.log(k), np.log(_k_), _ps_21)
            else:
                _fcf = interp1d(np.log(self.tab_R), cf_21, kind='cubic',
                    bounds_error=False, fill_value=0.)
                f_cf = lambda RR: _fcf.__call__(np.log(RR))

                if type(k) != np.ndarray:
                    k = np.array([k])

                ps_21 = get_ps_from_cf_func(k, f_cf=f_cf,
                    Rmin=self.tab_R.min(), Rmax=self.tab_R.max())

        return ps_21

    def get_rsd_boost_dd(self, mu):
        # This is just \int_{\mu_{\min}}^1 d\mu (1 + \mu^2)^2
        mod = (1. - mu) + 2. * (1. - mu**3) / 3. + 0.2 * (1. - mu**5)
        # Full correction weighted by 1/(1 - mu)
        return mod / (1. - mu)

    def get_rsd_boost_d(self, mu):
        # This is just \int_{\mu_{\min}}^1 d\mu (1 + \mu^2)
        mod = (1. - mu) + 1. * (1. - mu**3) / 3.
        # Full correction weighted by 1/(1 - mu)
        return mod / (1. - mu)

    def get_rsd_int_mu2(self, mu):
        return (1. - self.include_mu_gt**3) / 3. / (1. - self.include_mu_gt)

    def calibrate_ps(self, k_in, Dsq_in, Q, z=None, Ts=None, which_ps='bb',
        free_norm=True, maxiter=100, xtol=1e-2, ftol=1e-3, use_log=True,
        R=None, sigma=None, gamma=None, Asys=1., Ts_guess=None):
        """
        Find the best-fit micro21cm representation of an input
        power spectrum (presumably from 21cmFAST).

        .. note :: Useful for taking a log-normal BSD PS (ionization
            or 21-cm) and calibrating a different BSD's parameters.

        .. note :: Just minimizing the sum of squared difference between the
            input spectrum and our model.

        .. note :: For maxiter=100, this will take about ~1 minute in general.

        Parameters
        ----------
        k_in : np.ndarray
            Array of modes for input PS.
        Dsq_in : np.ndarray
            Dimensionless PS of whatever we're calibrating to.
        Q : int, float
            Global ionized fraction of input model.
        which_ps : str
            Can provide 'bb' if fitting to ionization power spectra, or
            '21cm' if fitting to 21-cm PS.
        R : int, float
            If fitting 21-cm PS, can provide R (and sigma or gamma) to
            just fit for the spin temperature.

        """

        if which_ps == 'bb':
            func_ps = self.get_ps_bb
            z = np.inf
        elif which_ps == '21cm':
            func_ps = self.get_ps_21cm
            assert z is not None, "Must provide `z` for 21-cm PS!"

            if R is None:
                assert Ts is not None, "Must provide `Ts` for 21-cm PS!"

        else:
            raise NotImplemented('Help!')

        fitting_Ts = (R is not None) and \
            ((sigma is not None) or (gamma is not None))

        if free_norm and (not fitting_Ts):
            ps = lambda pars: pars[2] \
                * func_ps(z=z, k=k_in, Q=Q, Ts=Ts, Asys=Asys,
                R=10**pars[0], sigma=pars[1], gamma=pars[1])
        else:
            if fitting_Ts:
                Tcmb = self.get_Tcmb(z)

                ps = lambda pars: func_ps(z=z, k=k_in, Q=Q, Ts=10**pars[0],
                    R=R, sigma=sigma, gamma=gamma, Asys=Asys)
            else:
                ps = lambda pars: func_ps(z=z, k=k_in, Q=Q, Ts=Ts,
                    R=10**pars[0], sigma=pars[1], gamma=pars[1], Asys=Asys)

        Dsq = lambda pars: k_in**3 * ps(pars) / 2. / np.pi**2

        # Assume error scales as k
        #err = 0.1 * Dsq_in * (k_in / min(k_in))
        if use_log:
            func = lambda pars: np.sum((np.log10(Dsq(pars)) - \
                np.log10(Dsq_in))**2)
        else:
            func = lambda pars: np.sum((Dsq(pars) - Dsq_in)**2)

        _guess_ = 1.2 if self.bubbles_pdf == 'lognormal' else -2.5

        # Use some intuition on guesses
        if fitting_Ts:
            if Ts_guess is None:
                guess = [0.]
            else:
                guess = [Ts_guess]
        elif Q <= 0.2:
            guess = [-0.5, _guess_]
        elif Q < 0.5:
            guess = [0.5, _guess_]
        elif Q < 0.7:
            guess = [1., _guess_]
        elif Q < 0.9:
            guess = [1.2, _guess_]
        else:
            guess = [1.5, _guess_]

        if free_norm:
            guess.append(1.)

        popt = fmin(func, guess, maxiter=maxiter, xtol=xtol, ftol=ftol)
        #popt = fsolve(func, guess, maxfev=maxiter, xtol=ftol,
        #    factor=0.1)

        if fitting_Ts:
            popt2 = fsolve(func, [np.log10(Tcmb *1.1)], maxfev=maxiter,
                xtol=ftol, factor=0.1)
        else:
            popt2 = None

        if fitting_Ts:
            kw = {'Ts': 10**popt[0], 'Ts_hi': 10**popt2[0]}
        else:
            par = 'sigma' if self.bubbles_pdf == 'lognormal' else 'gamma'

            kw = {'R': 10**popt[0], par: popt[1]}
            if free_norm:
                kw['norm'] = popt[2]

        return kw<|MERGE_RESOLUTION|>--- conflicted
+++ resolved
@@ -1203,14 +1203,9 @@
         else:
             raise NotImplemented('help')
 
-<<<<<<< HEAD
-        if Rmin is not None:
-            Rsm = np.maximum(Rsm, Rmin)
-=======
         # Impose minimum smoothing scale, attempt to emulate gridding.
         if Rmin is not None:
             Rsm = max(Rsm, Rmin)
->>>>>>> 491b75b0
 
         var_R = self.get_variance_mm(z, r=Rsm)
         sig_R = np.sqrt(var_R)
