--- conflicted
+++ resolved
@@ -1154,11 +1154,7 @@
                 r_in_R = not (r_too_lo or r_too_hi)
 
                 if not r_in_R:
-<<<<<<< HEAD
-                    r = _R_.max() if r_too_hi else r_too_lo
-=======
                     r = _R_.max() if r_too_hi else _R_.min()
->>>>>>> f623e6b0
                     if rank == 0 and self.verbose:
                         print("Smoothing scale outside tabulated range [z={},r={}]".format(z, r))
 
